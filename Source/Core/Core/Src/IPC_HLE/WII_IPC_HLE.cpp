--- conflicted
+++ resolved
@@ -333,21 +333,6 @@
     switch (Command)
     {
     case COMMAND_OPEN_DEVICE:
-<<<<<<< HEAD
-        {
-            // Create a new HLE device. The Mode and DeviceName is given to us but we
-			//   generate a DeviceID to be used for access to this device until it is Closed.
-            std::string DeviceName;
-            Memory::GetString(DeviceName, Memory::Read_U32(_Address + 0xC));
-
-            u32 Mode = Memory::Read_U32(_Address + 0x10);
-            DeviceID = GetDeviceIDByName(DeviceName);
-
-            // check if a device with this name has been created already
-            if (DeviceName.find("/dev/") == std::string::npos || DeviceID == -1)				
-            {
-				if (DeviceName.find("/dev/") == 0)
-=======
 	{		
 		u32 Mode = Memory::Read_U32(_Address + 0x10);
 		DeviceID = getFreeDeviceId();
@@ -363,7 +348,6 @@
 			{
 				u32 j;
 				for (j=0; j<ES_MAX_COUNT; j++)
->>>>>>> 5a8ad923
 				{
 					if (!es_inuse[j])
 					{
