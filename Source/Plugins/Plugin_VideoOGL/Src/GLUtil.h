// Copyright (C) 2003 Dolphin Project.

// This program is free software: you can redistribute it and/or modify
// it under the terms of the GNU General Public License as published by
// the Free Software Foundation, version 2.0.

// This program is distributed in the hope that it will be useful,
// but WITHOUT ANY WARRANTY; without even the implied warranty of
// MERCHANTABILITY or FITNESS FOR A PARTICULAR PURPOSE.  See the
// GNU General Public License 2.0 for more details.

// A copy of the GPL 2.0 should have been included with the program.
// If not, see http://www.gnu.org/licenses/

// Official SVN repository and contact information can be found at
// http://code.google.com/p/dolphin-emu/

#ifndef _GLINIT_H_
#define _GLINIT_H_

#include "VideoConfig.h"
#include "MathUtil.h"
#include "GLInterface.h"

#ifndef GL_DEPTH24_STENCIL8_EXT // allows FBOs to support stencils
#define GL_DEPTH_STENCIL_EXT 0x84F9
#define GL_UNSIGNED_INT_24_8_EXT 0x84FA
#define GL_DEPTH24_STENCIL8_EXT 0x88F0
#define GL_TEXTURE_STENCIL_SIZE_EXT 0x88F1
#endif

#ifdef USE_GLES
#define TEX2D	GL_TEXTURE_2D
#define PREC	"highp"
#define TEXTYPE "sampler2D"
#define TEXFUNC "texture2D"
#else
#define TEX2D	GL_TEXTURE_RECTANGLE_ARB
#define PREC 
#define TEXTYPE "sampler2DRect"
#define TEXFUNC "texture2DRect"
#endif


#ifndef _WIN32

#include <sys/types.h>

#endif
void InitInterface();

// Helpers
GLuint OpenGL_CompileProgram(const char *vertexShader, const char *fragmentShader);

// Error reporting - use the convenient macros.
void OpenGL_ReportARBProgramError();
GLuint OpenGL_ReportGLError(const char *function, const char *file, int line);
bool OpenGL_ReportFBOError(const char *function, const char *file, int line);

#if defined(_DEBUG) || defined(DEBUGFAST)
#define GL_REPORT_ERROR()         OpenGL_ReportGLError(__FUNCTION__, __FILE__, __LINE__)
#define GL_REPORT_ERRORD()        OpenGL_ReportGLError(__FUNCTION__, __FILE__, __LINE__)
#define GL_REPORT_FBO_ERROR()     OpenGL_ReportFBOError(__FUNCTION__, __FILE__, __LINE__)
#define GL_REPORT_PROGRAM_ERROR() OpenGL_ReportARBProgramError()
#else
#define GL_REPORT_ERROR() GL_NO_ERROR
#define GL_REPORT_ERRORD() (void)GL_NO_ERROR
#define GL_REPORT_FBO_ERROR() (void)true
#define GL_REPORT_PROGRAM_ERROR() (void)0
#endif

// Isn't defined if we aren't using GLEW 1.6
#ifndef GL_ONE_MINUS_SRC1_ALPHA 
#define GL_ONE_MINUS_SRC1_ALPHA 0x88FB
#endif

<<<<<<< HEAD
=======
// XXX: Dual-source blending in OpenGL does not work correctly yet. To make it
// work, we may need to use glBindFragDataLocation. To use that, we need to
// use GLSL shaders across the whole pipeline. Yikes!
//#define USE_DUAL_SOURCE_BLEND

// TODO: should be removed if we use glsl a lot
#define DEBUG_GLSL

>>>>>>> 94116bf8
#endif  // _GLINIT_H_<|MERGE_RESOLUTION|>--- conflicted
+++ resolved
@@ -74,15 +74,4 @@
 #define GL_ONE_MINUS_SRC1_ALPHA 0x88FB
 #endif
 
-<<<<<<< HEAD
-=======
-// XXX: Dual-source blending in OpenGL does not work correctly yet. To make it
-// work, we may need to use glBindFragDataLocation. To use that, we need to
-// use GLSL shaders across the whole pipeline. Yikes!
-//#define USE_DUAL_SOURCE_BLEND
-
-// TODO: should be removed if we use glsl a lot
-#define DEBUG_GLSL
-
->>>>>>> 94116bf8
 #endif  // _GLINIT_H_